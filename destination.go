--- conflicted
+++ resolved
@@ -82,10 +82,6 @@
 	case d.config.Namespace == "":
 		d.colWriter = newMulticollectionWriter(d.config.APIKey, d.config.Host, nil)
 	default:
-<<<<<<< HEAD
-
-=======
->>>>>>> 3b60e266
 		index, err := newIndex(ctx, newIndexParams{
 			apiKey:    d.config.APIKey,
 			host:      d.config.Host,
@@ -120,19 +116,6 @@
 }
 
 type newIndexParams struct {
-<<<<<<< HEAD
-	apiKey string
-	host   string
-
-	// namespace, if empty, will make the index point to the default namespace
-	namespace string
-}
-
-// newIndex creates a new connection to a given namespace. We don't pass the
-// destination configuration because in multicollection mode the namespace is
-// dynamic, and we assume that the DestinationConfig should be an immutable
-// struct.
-=======
 	apiKey    string
 	host      string
 	namespace string
@@ -143,7 +126,6 @@
 // We don't pass the destination configuration because in multicollection mode
 // the namespace is dynamic, and we assume that the DestinationConfig should be
 // an immutable struct.
->>>>>>> 3b60e266
 func newIndex(ctx context.Context, params newIndexParams) (*pinecone.IndexConnection, error) {
 	client, err := pinecone.NewClient(pinecone.NewClientParams{
 		ApiKey: params.apiKey,
