// Copyright © 2024 Meroxa, Inc.
//
// Licensed under the Apache License, Version 2.0 (the "License");
// you may not use this file except in compliance with the License.
// You may obtain a copy of the License at
//
//     http://www.apache.org/licenses/LICENSE-2.0
//
// Unless required by applicable law or agreed to in writing, software
// distributed under the License is distributed on an "AS IS" BASIS,
// WITHOUT WARRANTIES OR CONDITIONS OF ANY KIND, either express or implied.
// See the License for the specific language governing permissions and
// limitations under the License.

package pinecone

import (
	"testing"

	sdk "github.com/conduitio/conduit-connector-sdk"
	"github.com/matryer/is"
)

func TestRecordMetadata(t *testing.T) {
	is := is.New(t)

<<<<<<< HEAD
	var rec sdk.Record
	rec.Metadata = sdk.Metadata{
		"created_at":     "2023-03-15T14:25:07Z",
		"prop1": "a1",
		"prop2": "a2",
	}
	recMetadata, err := parsePineconeMetadata(rec)
=======
	sdkMetadata := sdk.Metadata{
		"created_at": "2023-03-15T14:25:07Z",
		"prop1":      "a1",
		"prop2":      "a2",
	}
	recMetadata, err := parseVectorMetadata(sdkMetadata)
>>>>>>> 8864c201
	is.NoErr(err)

	is.Equal(recMetadata.Fields["prop1"].AsInterface().(string), "a1")
	is.Equal(recMetadata.Fields["prop2"].AsInterface().(string), "a2")
}

func testRecords(op sdk.Operation, keys ...string) []sdk.Record {
	recs := make([]sdk.Record, len(keys))
	for i := range recs {
		var position sdk.Position
		var key sdk.Data = sdk.RawData(keys[i])
		var metadata sdk.Metadata
		var payload sdk.Data = sdk.StructuredData{
			"vector": []float64{1, 2},
		}

		rec := sdk.Record{
			Position: position, Operation: op,
			Metadata: metadata, Key: key,
			Payload: sdk.Change{
				Before: nil,
				After:  payload,
			},
		}
		recs[i] = rec
	}

	return recs
}

func assertUpsertBatch(is *is.I, batch recordBatch, keys ...string) {
	upsertBatch, ok := batch.(upsertBatch)
	is.True(ok) // batch isn't upsertBatch

	is.Equal(len(upsertBatch.vectors), len(keys))
	for i, vec := range upsertBatch.vectors {
		is.Equal(vec.Id, keys[i])
	}
}

func assertDeleteBatch(is *is.I, batch recordBatch, keys ...string) {
	deleteBatch, ok := batch.(deleteBatch)
	is.True(ok) // batch isn't deleteBatch
	is.Equal(deleteBatch.ids, keys)
}

func TestParseRecords(t *testing.T) {
	t.Run("empty", func(t *testing.T) {
		is := is.New(t)
		var records []sdk.Record
		batches, err := buildBatches(records)
		is.NoErr(err)

		is.Equal(len(batches), 0)
	})

	t.Run("only delete", func(t *testing.T) {
		is := is.New(t)
		records := testRecords(sdk.OperationDelete, "key1", "key2")
		batches, err := buildBatches(records)
		is.NoErr(err)

		is.Equal(len(batches), 1)
		assertDeleteBatch(is, batches[0], "key1", "key2")
	})

	t.Run("only non delete", func(t *testing.T) {
		is := is.New(t)
		records := testRecords(sdk.OperationCreate, "key1", "key2")
		batches, err := buildBatches(records)
		is.NoErr(err)

		is.Equal(len(batches), 1)
		assertUpsertBatch(is, batches[0], "key1", "key2")
	})

	t.Run("multiple ops", func(t *testing.T) {
		is := is.New(t)
		var records []sdk.Record
		records = append(records, testRecords(sdk.OperationUpdate, "key1")...)
		records = append(records, testRecords(sdk.OperationDelete, "key2", "key3")...)
		records = append(records, testRecords(sdk.OperationCreate, "key4", "key5", "key6")...)
		records = append(records, testRecords(sdk.OperationDelete, "key7")...)
		records = append(records, testRecords(sdk.OperationSnapshot, "key8", "key9")...)

		batches, err := buildBatches(records)
		is.NoErr(err)

		is.Equal(len(batches), 5)

		assertUpsertBatch(is, batches[0], "key1")
		assertDeleteBatch(is, batches[1], "key2", "key3")
		assertUpsertBatch(is, batches[2], "key4", "key5", "key6")
		assertDeleteBatch(is, batches[3], "key7")
		assertUpsertBatch(is, batches[4], "key8", "key9")
	})
}<|MERGE_RESOLUTION|>--- conflicted
+++ resolved
@@ -24,22 +24,13 @@
 func TestRecordMetadata(t *testing.T) {
 	is := is.New(t)
 
-<<<<<<< HEAD
 	var rec sdk.Record
 	rec.Metadata = sdk.Metadata{
-		"created_at":     "2023-03-15T14:25:07Z",
-		"prop1": "a1",
-		"prop2": "a2",
-	}
-	recMetadata, err := parsePineconeMetadata(rec)
-=======
-	sdkMetadata := sdk.Metadata{
 		"created_at": "2023-03-15T14:25:07Z",
 		"prop1":      "a1",
 		"prop2":      "a2",
 	}
-	recMetadata, err := parseVectorMetadata(sdkMetadata)
->>>>>>> 8864c201
+	recMetadata, err := parsePineconeMetadata(rec)
 	is.NoErr(err)
 
 	is.Equal(recMetadata.Fields["prop1"].AsInterface().(string), "a1")
