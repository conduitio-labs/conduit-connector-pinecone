--- conflicted
+++ resolved
@@ -6,11 +6,7 @@
 	go build -ldflags "-X 'github.com/conduitio/conduit-connector-pinecone.version=${VERSION}'" -o conduit-connector-pinecone cmd/connector/main.go
 
 test:
-<<<<<<< HEAD
-	go test -v -race ./...
-=======
 	go test $(GOTEST_FLAGS) -race -v .
->>>>>>> 8864c201
 
 generate:
 	go generate ./...
