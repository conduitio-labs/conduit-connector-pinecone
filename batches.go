// Copyright © 2024 Meroxa, Inc.
//
// Licensed under the Apache License, Version 2.0 (the "License");
// you may not use this file except in compliance with the License.
// You may obtain a copy of the License at
//
//     http://www.apache.org/licenses/LICENSE-2.0
//
// Unless required by applicable law or agreed to in writing, software
// distributed under the License is distributed on an "AS IS" BASIS,
// WITHOUT WARRANTIES OR CONDITIONS OF ANY KIND, either express or implied.
// See the License for the specific language governing permissions and
// limitations under the License.

package pinecone

import (
	"context"
	"errors"
	"fmt"
	"strings"
	"text/template"

	sdk "github.com/conduitio/conduit-connector-sdk"
	cmap "github.com/orcaman/concurrent-map/v2"
	"github.com/pinecone-io/go-pinecone/pinecone"
)

type recordBatch interface {
	getNamespace() string

<<<<<<< HEAD
	// isCompatible examines the given record and returns whether the
	// record can be added to the batch or not.
	isCompatible(sdk.Record) bool
=======
	// isOperationCompatible examines the given record and returns whether the
	// record can be added to the batch or not.
	isOperationCompatible(sdk.Record) bool
>>>>>>> 3b60e266

	addRecord(sdk.Record) error
	writeBatch(context.Context, *pinecone.IndexConnection) (int, error)
}

type upsertBatch struct {
	namespace string
	vectors   []*pinecone.Vector
}

func (b *upsertBatch) getNamespace() string {
	return b.namespace
}

<<<<<<< HEAD
func (b *upsertBatch) isCompatible(rec sdk.Record) bool {
=======
func (b *upsertBatch) isOperationCompatible(rec sdk.Record) bool {
>>>>>>> 3b60e266
	switch rec.Operation {
	case sdk.OperationCreate, sdk.OperationUpdate, sdk.OperationSnapshot:
		return true
	case sdk.OperationDelete:
		return false
	}
	return false
}

func (b *upsertBatch) addRecord(rec sdk.Record) error {
	vec, err := parsePineconeVector(rec)
	if err != nil {
		return err
	}

	b.vectors = append(b.vectors, vec)
	return nil
}

func (b *upsertBatch) writeBatch(ctx context.Context, index *pinecone.IndexConnection) (int, error) {
	written, err := index.UpsertVectors(&ctx, b.vectors)
	if err != nil {
		return 0, fmt.Errorf("failed to upsert vectors: %w", err)
	}
	return int(written), err
}

type deleteBatch struct {
	namespace string
	ids       []string
}

func (b *deleteBatch) getNamespace() string {
	return b.namespace
}

<<<<<<< HEAD
func (b *deleteBatch) isCompatible(rec sdk.Record) bool {
=======
func (b *deleteBatch) isOperationCompatible(rec sdk.Record) bool {
>>>>>>> 3b60e266
	return rec.Operation == sdk.OperationDelete
}

func (b *deleteBatch) addRecord(rec sdk.Record) error {
	id := vectorID(rec.Key)
	b.ids = append(b.ids, id)
	return nil
}

func (b *deleteBatch) writeBatch(ctx context.Context, index *pinecone.IndexConnection) (int, error) {
	err := index.DeleteVectorsById(&ctx, b.ids)
	if err != nil {
		return 0, fmt.Errorf("failed to delete vectors: %w", err)
	}

	return len(b.ids), nil
}

type collectionWriter interface {
	writeRecords(context.Context, []sdk.Record) (int, error)
	close() error
}

type multicollectionWriter struct {
	apiKey, host string

	indexes           cmap.ConcurrentMap[string, *pinecone.IndexConnection]
	namespaceTemplate *template.Template
}

func newMulticollectionWriter(apiKey, host string, template *template.Template) *multicollectionWriter {
	return &multicollectionWriter{
		apiKey:            apiKey,
		host:              host,
		indexes:           cmap.New[*pinecone.IndexConnection](),
		namespaceTemplate: template,
	}
}

func (w *multicollectionWriter) parseNamespace(record sdk.Record) (string, error) {
	if w.namespaceTemplate != nil {
		var sb strings.Builder
		if err := w.namespaceTemplate.Execute(&sb, record); err != nil {
			return "", fmt.Errorf("failed to execute namespace template: %w", err)
		}

		return sb.String(), nil
	}

	namespace, _ := record.Metadata.GetCollection()
	return namespace, nil
}

func (w *multicollectionWriter) addIndexIfMissing(ctx context.Context, namespace string) error {
	if w.indexes.Has(namespace) {
		return nil
	}

	index, err := newIndex(ctx, newIndexParams{
		apiKey:    w.apiKey,
		host:      w.host,
		namespace: namespace,
	})
	if err != nil {
		return fmt.Errorf("failed to create new index for namespace %s: %w", namespace, err)
	}

	sdk.Logger(ctx).Info().Str("namespace", namespace).Msg("connected to new namespaced index")

	w.indexes.Set(namespace, index)
	return nil
}

func (w *multicollectionWriter) buildBatches(ctx context.Context, records []sdk.Record) ([]recordBatch, error) {
	var batches []recordBatch

	addNewBatch := func(rec sdk.Record, namespace string) error {
		var batch recordBatch

		if rec.Operation == sdk.OperationDelete {
			batch = &deleteBatch{namespace: namespace}
		} else {
			batch = &upsertBatch{namespace: namespace}
		}

		if err := batch.addRecord(rec); err != nil {
			return fmt.Errorf("failed to add record: %w", err)
		}

		batches = append(batches, batch)
		return nil
	}

	addToPreviousBatch := func(rec sdk.Record, namespace string) error {
		prevBatch := batches[len(batches)-1]

		if prevBatch.getNamespace() != namespace {
			return addNewBatch(rec, namespace)
		}

<<<<<<< HEAD
		if prevBatch.isCompatible(rec) {
=======
		if prevBatch.isOperationCompatible(rec) {
>>>>>>> 3b60e266
			return prevBatch.addRecord(rec)
		}
		return addNewBatch(rec, namespace)
	}

	for _, rec := range records {
		namespace, err := w.parseNamespace(rec)
		if err != nil {
			return nil, fmt.Errorf("failed to parse namespace: %w", err)
		}

		// Note: we could parallelize the index creation, but for the few
		// different namespaces that the connector is going to receive it should
		// not be that problematic. See in the future if it's worth it.
		if err := w.addIndexIfMissing(ctx, namespace); err != nil {
			return nil, fmt.Errorf("failed to add missing index: %w", err)
		}

		if len(batches) == 0 {
			err = addNewBatch(rec, namespace)
		} else {
			err = addToPreviousBatch(rec, namespace)
		}
		if err != nil {
			return nil, err
		}
	}

	return batches, nil
}

func (w *multicollectionWriter) writeRecords(ctx context.Context, records []sdk.Record) (int, error) {
	batches, err := w.buildBatches(ctx, records)
	if err != nil {
		return 0, err
	}

	var written int
	for _, batch := range batches {
		namespace := batch.getNamespace()
		index, ok := w.indexes.Get(namespace)
		if !ok {
			// should be unreachable, something went wrong when building batches
			panic(fmt.Sprintf("index not found for namespace %s", namespace))
		}

		batchWrittenRecs, err := batch.writeBatch(ctx, index)
		written += batchWrittenRecs
		if err != nil {
			return written, fmt.Errorf("failed to write record batch: %w", err)
		}
	}

	return written, nil
}

func (w *multicollectionWriter) close() error {
	var err error
	for tuple := range w.indexes.IterBuffered() {
		err = errors.Join(err, tuple.Val.Close())
	}

	if err != nil {
		return fmt.Errorf("failed to close indexes: %w", err)
	}

	return nil
}

type singleCollectionWriter struct {
	index *pinecone.IndexConnection
}

func (w *singleCollectionWriter) buildBatches(records []sdk.Record) ([]recordBatch, error) {
	var batches []recordBatch

	addNewBatch := func(rec sdk.Record) error {
		var batch recordBatch

		if rec.Operation == sdk.OperationDelete {
			batch = &deleteBatch{}
		} else {
			batch = &upsertBatch{}
		}

		if err := batch.addRecord(rec); err != nil {
			return fmt.Errorf("failed to add record: %w", err)
		}

		batches = append(batches, batch)
		return nil
	}

	addToPreviousBatch := func(rec sdk.Record) error {
		prevBatch := batches[len(batches)-1]

<<<<<<< HEAD
		if prevBatch.isCompatible(rec) {
=======
		if prevBatch.isOperationCompatible(rec) {
>>>>>>> 3b60e266
			return prevBatch.addRecord(rec)
		}
		return addNewBatch(rec)
	}

	for _, rec := range records {
		var err error
		if len(batches) == 0 {
			err = addNewBatch(rec)
		} else {
			err = addToPreviousBatch(rec)
		}
		if err != nil {
			return batches, err
		}
	}

	return batches, nil
}

func (w *singleCollectionWriter) writeRecords(ctx context.Context, records []sdk.Record) (int, error) {
	batches, err := w.buildBatches(records)
	if err != nil {
		return 0, err
	}

	var written int
	for _, batch := range batches {
		batchWrittenRecs, err := batch.writeBatch(ctx, w.index)
		written += batchWrittenRecs
		if err != nil {
			return written, fmt.Errorf("failed to write record batch: %w", err)
		}
	}

	return written, nil
}

func (w *singleCollectionWriter) close() error {
	if err := w.index.Close(); err != nil {
		return fmt.Errorf("failed to close index: %w", err)
	}
	return nil
}<|MERGE_RESOLUTION|>--- conflicted
+++ resolved
@@ -29,15 +29,9 @@
 type recordBatch interface {
 	getNamespace() string
 
-<<<<<<< HEAD
-	// isCompatible examines the given record and returns whether the
-	// record can be added to the batch or not.
-	isCompatible(sdk.Record) bool
-=======
 	// isOperationCompatible examines the given record and returns whether the
 	// record can be added to the batch or not.
 	isOperationCompatible(sdk.Record) bool
->>>>>>> 3b60e266
 
 	addRecord(sdk.Record) error
 	writeBatch(context.Context, *pinecone.IndexConnection) (int, error)
@@ -52,11 +46,7 @@
 	return b.namespace
 }
 
-<<<<<<< HEAD
-func (b *upsertBatch) isCompatible(rec sdk.Record) bool {
-=======
 func (b *upsertBatch) isOperationCompatible(rec sdk.Record) bool {
->>>>>>> 3b60e266
 	switch rec.Operation {
 	case sdk.OperationCreate, sdk.OperationUpdate, sdk.OperationSnapshot:
 		return true
@@ -93,11 +83,7 @@
 	return b.namespace
 }
 
-<<<<<<< HEAD
-func (b *deleteBatch) isCompatible(rec sdk.Record) bool {
-=======
 func (b *deleteBatch) isOperationCompatible(rec sdk.Record) bool {
->>>>>>> 3b60e266
 	return rec.Operation == sdk.OperationDelete
 }
 
@@ -198,11 +184,7 @@
 			return addNewBatch(rec, namespace)
 		}
 
-<<<<<<< HEAD
-		if prevBatch.isCompatible(rec) {
-=======
 		if prevBatch.isOperationCompatible(rec) {
->>>>>>> 3b60e266
 			return prevBatch.addRecord(rec)
 		}
 		return addNewBatch(rec, namespace)
@@ -299,11 +281,7 @@
 	addToPreviousBatch := func(rec sdk.Record) error {
 		prevBatch := batches[len(batches)-1]
 
-<<<<<<< HEAD
-		if prevBatch.isCompatible(rec) {
-=======
 		if prevBatch.isOperationCompatible(rec) {
->>>>>>> 3b60e266
 			return prevBatch.addRecord(rec)
 		}
 		return addNewBatch(rec)
